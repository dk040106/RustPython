--- conflicted
+++ resolved
@@ -1481,47 +1481,8 @@
 /// of rust data for a particular python object. Determine the python type
 /// by using for example the `.typ()` method on a python object.
 pub enum PyObjectPayload {
-<<<<<<< HEAD
-    Iterator {
-        position: Cell<usize>,
-        iterated_obj: PyObjectRef,
-    },
-    Slice {
-        start: Option<BigInt>,
-        stop: Option<BigInt>,
-        step: Option<BigInt>,
-    },
-    MemoryView {
-        obj: PyObjectRef,
-    },
-    Frame {
-        frame: Frame,
-    },
-    Function {
-        code: PyObjectRef,
-        scope: Scope,
-        defaults: PyObjectRef,
-    },
-    Generator {
-        frame: PyObjectRef,
-    },
-    BoundMethod {
-        function: PyObjectRef,
-        object: PyObjectRef,
-    },
-    WeakRef {
-        referent: PyObjectWeakRef,
-    },
-    RustFunction {
-        function: PyNativeFunc,
-    },
-    AnyRustValue {
-        value: Box<dyn std::any::Any>,
-    },
-=======
     WeakRef { referent: PyObjectWeakRef },
     AnyRustValue { value: Box<dyn std::any::Any> },
->>>>>>> 9e5b76c9
 }
 
 impl Default for PyObjectPayload {
