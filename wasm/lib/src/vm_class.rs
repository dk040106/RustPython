--- conflicted
+++ resolved
@@ -265,15 +265,16 @@
 
     #[wasm_bindgen(js_name = setStdout)]
     pub fn set_stdout(&self, stdout: JsValue) -> Result<(), JsValue> {
-<<<<<<< HEAD
         self.with(move |StoredVirtualMachine { ref mut vm, .. }| {
+            fn error() -> JsValue {
+                TypeError::new("Unknown stdout option, please pass a function or 'console'").into()
+            }
             let print_fn: Box<Fn(&mut VirtualMachine, PyFuncArgs) -> PyResult> =
-                if let Some(selector) = stdout.as_string() {
-                    Box::new(
-                        move |vm: &mut VirtualMachine, args: PyFuncArgs| -> PyResult {
-                            wasm_builtins::builtin_print_html(vm, args, &selector)
-                        },
-                    )
+                if let Some(s) = stdout.as_string() {
+                    match s.as_str() {
+                        "console" => Box::new(wasm_builtins::builtin_print_console),
+                        _ => return Err(error()),
+                    }
                 } else if stdout.is_function() {
                     let func = js_sys::Function::from(stdout);
                     Box::new(
@@ -287,58 +288,17 @@
                         },
                     )
                 } else if stdout.is_undefined() || stdout.is_null() {
-                    Box::new(wasm_builtins::builtin_print_console)
+                    fn noop(vm: &mut VirtualMachine, _args: PyFuncArgs) -> PyResult {
+                        Ok(vm.get_none())
+                    }
+                    Box::new(noop)
                 } else {
-                    return Err(
-                        TypeError::new("stdout must be null, a function or a css selector").into(),
-                    );
+                    return Err(error());
                 };
             let rustfunc = vm.ctx.new_rustfunc(print_fn);
             vm.ctx.set_attr(&vm.builtins, "print", rustfunc);
             Ok(())
         })?
-=======
-        self.with(
-            move |StoredVirtualMachine {
-                      ref mut vm,
-                      ref mut scope,
-                      ..
-                  }| {
-                fn error() -> JsValue {
-                    TypeError::new("Unknown stdout option, please pass a function or 'console'")
-                        .into()
-                }
-                let print_fn: Box<Fn(&mut VirtualMachine, PyFuncArgs) -> PyResult> =
-                    if let Some(s) = stdout.as_string() {
-                        match s.as_str() {
-                            "console" => Box::new(wasm_builtins::builtin_print_console),
-                            _ => return Err(error()),
-                        }
-                    } else if stdout.is_function() {
-                        let func = js_sys::Function::from(stdout);
-                        Box::new(
-                            move |vm: &mut VirtualMachine, args: PyFuncArgs| -> PyResult {
-                                func.call1(
-                                    &JsValue::UNDEFINED,
-                                    &wasm_builtins::format_print_args(vm, args)?.into(),
-                                )
-                                .map_err(|err| convert::js_to_py(vm, err))?;
-                                Ok(vm.get_none())
-                            },
-                        )
-                    } else if stdout.is_undefined() || stdout.is_null() {
-                        fn noop(vm: &mut VirtualMachine, _args: PyFuncArgs) -> PyResult {
-                            Ok(vm.get_none())
-                        }
-                        Box::new(noop)
-                    } else {
-                        return Err(error());
-                    };
-                scope.store_name(&vm, "print", vm.ctx.new_rustfunc(print_fn));
-                Ok(())
-            },
-        )?
->>>>>>> 8dcea92b
     }
 
     #[wasm_bindgen(js_name = injectModule)]
